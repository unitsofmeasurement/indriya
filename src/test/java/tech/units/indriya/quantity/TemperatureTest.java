/*
 * Units of Measurement Reference Implementation
 * Copyright (c) 2005-2019, Units of Measurement project.
 *
 * All rights reserved.
 *
 * Redistribution and use in source and binary forms, with or without modification,
 * are permitted provided that the following conditions are met:
 *
 * 1. Redistributions of source code must retain the above copyright notice,
 *    this list of conditions and the following disclaimer.
 *
 * 2. Redistributions in binary form must reproduce the above copyright notice, this list of conditions
 *    and the following disclaimer in the documentation and/or other materials provided with the distribution.
 *
 * 3. Neither the name of JSR-385, Indriya nor the names of their contributors may be used to endorse or promote products
 *    derived from this software without specific prior written permission.
 *
 * THIS SOFTWARE IS PROVIDED BY THE COPYRIGHT HOLDERS AND CONTRIBUTORS "AS IS"
 * AND ANY EXPRESS OR IMPLIED WARRANTIES, INCLUDING, BUT NOT LIMITED TO,
 * THE IMPLIED WARRANTIES OF MERCHANTABILITY AND FITNESS FOR A PARTICULAR PURPOSE
 * ARE DISCLAIMED. IN NO EVENT SHALL THE COPYRIGHT HOLDER OR CONTRIBUTORS BE LIABLE
 * FOR ANY DIRECT, INDIRECT, INCIDENTAL, SPECIAL, EXEMPLARY, OR CONSEQUENTIAL DAMAGES
 * (INCLUDING, BUT NOT LIMITED TO, PROCUREMENT OF SUBSTITUTE GOODS OR SERVICES;
 * LOSS OF USE, DATA, OR PROFITS; OR BUSINESS INTERRUPTION) HOWEVER CAUSED
 * AND ON ANY THEORY OF LIABILITY, WHETHER IN CONTRACT, STRICT LIABILITY, OR TORT
 * (INCLUDING NEGLIGENCE OR OTHERWISE) ARISING IN ANY WAY OUT OF THE USE OF THIS SOFTWARE,
 * EVEN IF ADVISED OF THE POSSIBILITY OF SUCH DAMAGE.
 */
package tech.units.indriya.quantity;

<<<<<<< HEAD
import org.junit.jupiter.api.Disabled;
import org.junit.jupiter.api.Test;
import tech.units.indriya.unit.Units;

import javax.measure.Quantity;
import javax.measure.quantity.Length;
import javax.measure.quantity.Temperature;
import javax.measure.quantity.Time;

import java.math.BigDecimal;

import static javax.measure.Quantity.Scale.ABSOLUTE;
import static javax.measure.Quantity.Scale.RELATIVE;
import static org.junit.jupiter.api.Assertions.assertEquals;
import static org.junit.jupiter.api.Assertions.assertTrue;
=======
import static org.junit.jupiter.api.Assertions.assertEquals;
import static tech.units.indriya.NumberAssertions.assertNumberEquals;
>>>>>>> 130b9f2c
import static tech.units.indriya.unit.Units.CELSIUS;
import static tech.units.indriya.unit.Units.KELVIN;

class TemperatureTest {

	@Test
	void testInstantiate() {
		Quantity<Temperature> t = Quantities.getQuantity(23.0d, CELSIUS); // 23.0 °C
		assertEquals("23.0 ℃", t.toString());
	}

	@Test
	void testTemperatureQuantityDoubleTemperatureUnit() {
		Quantity<Temperature> t = Quantities.getQuantity(Double.valueOf(20d), CELSIUS);
		assertEquals(Double.valueOf(20d), t.getValue());
	}

	@Test
	void testTo() {
		Quantity<Temperature> t = Quantities.getQuantity(Double.valueOf(30d), CELSIUS);
		Quantity<Temperature> t2 = t.to(KELVIN);
		assertEquals(Double.valueOf(303.15d), t2.getValue());
	}

	@Test
	void testTo2() {
		Quantity<Temperature> t = Quantities.getQuantity(2d, KELVIN);
		Quantity<Temperature> t2 = t.to(CELSIUS);
		assertEquals(-271.15d, t2.getValue());
	}

	@Test
	void addingRelativesProducesRelative() {
		Quantity<Temperature> relT = Quantities.getQuantity(0d, KELVIN, RELATIVE);
		Quantity<Temperature> relT2 = Quantities.getQuantity(0d, KELVIN, RELATIVE);
		assertEquals(RELATIVE, relT.add(relT2).getScale());
	}

	@Test
	void addingTemperatureAbsoluteToARelative() {
		Quantity<Temperature> absT = Quantities.getQuantity(4d, CELSIUS, ABSOLUTE);
		Quantity<Temperature> relT = Quantities.getQuantity(4d, CELSIUS, RELATIVE);
		assertEquals(8d,absT.add(relT).getValue().doubleValue());
	}

	@Test
	void addingTemperatureRelativeToAbsolute() {
		Quantity<Temperature> relT = Quantities.getQuantity(3d, CELSIUS, RELATIVE);
		Quantity<Temperature> absT = Quantities.getQuantity(3d, CELSIUS, ABSOLUTE);
		assertEquals(6d,relT.add(absT).getValue().doubleValue());
	}

	@Test
	void addingAbsoluteTemperatures() {
		Quantity<Temperature> absT = Quantities.getQuantity(0d, CELSIUS, ABSOLUTE);
		Quantity<Temperature> absT2 = Quantities.getQuantity(0d, CELSIUS, ABSOLUTE);
		assertEquals(BigDecimal.valueOf(273.15d), absT.add(absT2).getValue());
		assertEquals(ABSOLUTE, absT.add(absT2).getScale());
	}

	@Test
	void addingRelativeTemperatures() {
		Quantity<Temperature> relT = Quantities.getQuantity(0d, CELSIUS, RELATIVE);
		Quantity<Temperature> relT2 = Quantities.getQuantity(0d, CELSIUS, RELATIVE);
		assertEquals(0, relT.add(relT2).getValue());
	}

	@Test @Disabled("Currently not working")
	void productOfAbsoluteTemperatures() {
		Quantity<Temperature> relT = Quantities.getQuantity(0d, CELSIUS, RELATIVE);
		Quantity<Temperature> relT2 = Quantities.getQuantity(0d, CELSIUS, RELATIVE);
		assertEquals(74610.9225d, relT.multiply(relT2).getValue());
	}

	@Test
	void addingHoursToDays(){
		Quantity<Time> relTime = Quantities.getQuantity(1d,Units.HOUR,RELATIVE);
		Quantity<Time> absTime = Quantities.getQuantity(1d,Units.DAY,ABSOLUTE);
		Quantity<Time> addedTime = relTime.add(absTime);
		Quantity<Time> expectedTime = Quantities.getQuantity(25d,Units.HOUR,ABSOLUTE);
		assertEquals(expectedTime,addedTime);
	}

<<<<<<< HEAD
=======
/**
 * 
 * @author Werner Keil
 *
 */
public class TemperatureTest {

  @Test
  public void testInstantiate() {
    Quantity<Temperature> t = Quantities.getQuantity(23.0d, CELSIUS); // 23.0 °C
    assertEquals("23.0 ℃", t.toString());
  }

  @Test
  public void testTemperatureNumberQuantity() {
    Quantity<Temperature> t = Quantities.getQuantity(Double.valueOf(20d), CELSIUS);
    assertNumberEquals(20, t.getValue(), 1E-12);
  }

  @Test
  public void testToKelvin() {
    Quantity<Temperature> t = Quantities.getQuantity(Double.valueOf(30d), CELSIUS);
    Quantity<Temperature> t2 = t.to(KELVIN);
    assertNumberEquals(303.15d, t2.getValue(), 1E-12);
  }

  @Test
  public void testToCelsius() {
    Quantity<Temperature> t = Quantities.getQuantity(Double.valueOf(2d), KELVIN);
    Quantity<Temperature> t2 = t.to(CELSIUS);
    assertNumberEquals(-271.15d, t2.getValue(), 1E-12);
  }
>>>>>>> 130b9f2c

}<|MERGE_RESOLUTION|>--- conflicted
+++ resolved
@@ -29,29 +29,27 @@
  */
 package tech.units.indriya.quantity;
 
-<<<<<<< HEAD
 import org.junit.jupiter.api.Disabled;
 import org.junit.jupiter.api.Test;
 import tech.units.indriya.unit.Units;
 
 import javax.measure.Quantity;
-import javax.measure.quantity.Length;
 import javax.measure.quantity.Temperature;
 import javax.measure.quantity.Time;
-
 import java.math.BigDecimal;
 
 import static javax.measure.Quantity.Scale.ABSOLUTE;
 import static javax.measure.Quantity.Scale.RELATIVE;
 import static org.junit.jupiter.api.Assertions.assertEquals;
-import static org.junit.jupiter.api.Assertions.assertTrue;
-=======
-import static org.junit.jupiter.api.Assertions.assertEquals;
 import static tech.units.indriya.NumberAssertions.assertNumberEquals;
->>>>>>> 130b9f2c
 import static tech.units.indriya.unit.Units.CELSIUS;
 import static tech.units.indriya.unit.Units.KELVIN;
 
+/**
+ *
+ * @author Werner Keil
+ *
+ */
 class TemperatureTest {
 
 	@Test
@@ -61,23 +59,23 @@
 	}
 
 	@Test
-	void testTemperatureQuantityDoubleTemperatureUnit() {
+	void testTemperatureNumberQuantity() {
 		Quantity<Temperature> t = Quantities.getQuantity(Double.valueOf(20d), CELSIUS);
-		assertEquals(Double.valueOf(20d), t.getValue());
+		assertNumberEquals(20, t.getValue(), 1E-12);
 	}
 
 	@Test
-	void testTo() {
+	void testToKelvin() {
 		Quantity<Temperature> t = Quantities.getQuantity(Double.valueOf(30d), CELSIUS);
 		Quantity<Temperature> t2 = t.to(KELVIN);
-		assertEquals(Double.valueOf(303.15d), t2.getValue());
+		assertNumberEquals(303.15d, t2.getValue(), 1E-12);
 	}
 
 	@Test
 	void testTo2() {
 		Quantity<Temperature> t = Quantities.getQuantity(2d, KELVIN);
 		Quantity<Temperature> t2 = t.to(CELSIUS);
-		assertEquals(-271.15d, t2.getValue());
+		assertNumberEquals(-271.15d, t2.getValue(), 1E-12);
 	}
 
 	@Test
@@ -129,43 +127,14 @@
 		Quantity<Time> absTime = Quantities.getQuantity(1d,Units.DAY,ABSOLUTE);
 		Quantity<Time> addedTime = relTime.add(absTime);
 		Quantity<Time> expectedTime = Quantities.getQuantity(25d,Units.HOUR,ABSOLUTE);
-		assertEquals(expectedTime,addedTime);
+		assertNumberEquals(expectedTime.getValue(), addedTime.getValue(), 1E-12);
 	}
 
-<<<<<<< HEAD
-=======
-/**
- * 
- * @author Werner Keil
- *
- */
-public class TemperatureTest {
-
-  @Test
-  public void testInstantiate() {
-    Quantity<Temperature> t = Quantities.getQuantity(23.0d, CELSIUS); // 23.0 °C
-    assertEquals("23.0 ℃", t.toString());
-  }
-
-  @Test
-  public void testTemperatureNumberQuantity() {
-    Quantity<Temperature> t = Quantities.getQuantity(Double.valueOf(20d), CELSIUS);
-    assertNumberEquals(20, t.getValue(), 1E-12);
-  }
-
-  @Test
-  public void testToKelvin() {
-    Quantity<Temperature> t = Quantities.getQuantity(Double.valueOf(30d), CELSIUS);
-    Quantity<Temperature> t2 = t.to(KELVIN);
-    assertNumberEquals(303.15d, t2.getValue(), 1E-12);
-  }
-
-  @Test
-  public void testToCelsius() {
-    Quantity<Temperature> t = Quantities.getQuantity(Double.valueOf(2d), KELVIN);
-    Quantity<Temperature> t2 = t.to(CELSIUS);
-    assertNumberEquals(-271.15d, t2.getValue(), 1E-12);
-  }
->>>>>>> 130b9f2c
+	@Test
+	void testToCelsius() {
+		Quantity<Temperature> t = Quantities.getQuantity(Double.valueOf(2d), KELVIN);
+		Quantity<Temperature> t2 = t.to(CELSIUS);
+		assertNumberEquals(-271.15d, t2.getValue(), 1E-12);
+	}
 
 }